# --------------------------
# Imports
# --------------------------
import pandas as pd
import numpy as np
import seaborn as sns
import matplotlib.pyplot as plt

from sklearn.model_selection import train_test_split, cross_val_score
from sklearn.preprocessing import LabelEncoder, StandardScaler
from sklearn.linear_model import LogisticRegression
from sklearn.tree import DecisionTreeClassifier
from sklearn.metrics import (
    accuracy_score, precision_score, recall_score,
    f1_score, confusion_matrix
)
from sklearn.decomposition import PCA
from sklearn.neighbors import KNeighborsClassifier
from sklearn.ensemble import RandomForestClassifier


# --------------------------
# Load dataset
# --------------------------
url = "https://raw.githubusercontent.com/JeffSackmann/tennis_atp/master/atp_matches_2023.csv"
df = pd.read_csv(url)
# print(df.head())

# --------------------------
# Relevant Columns
# --------------------------
columns = [
    # most important
    'winner_seed', 'loser_seed', 
    
    #'winner_rank_points', 'loser_rank_points',

    # important
    'winner_rank', 'loser_rank', 
    #'w_1stIn', 'w_ace', 
    'winner_ioc',
    
    # less important
    'surface', 'loser_age', 'winner_age', 'tourney_level',
    
    #'l_bpSaved', 'w_bpFaced','w_2ndWon', 'w_1stWon', 
    
    'winner_ht', 'loser_ht'
]

df = df[columns].dropna()

# --------------------------
# Encode Variables
# --------------------------
le_surface = LabelEncoder()
le_ioc = LabelEncoder()
le_level = LabelEncoder()
df['surface'] = le_surface.fit_transform(df['surface'])
df['winner_ioc'] = le_ioc.fit_transform(df['winner_ioc'])
df['tourney_level'] = le_level.fit_transform(df['tourney_level'])


# --------------------------
# Create Winner and Loser DFs
# --------------------------

df_winner = df.copy()
df_winner['target'] = 1

df_loser = df.copy()
df_loser['target'] = 0

# columns renamed for player1 vs player2 format
df_winner = df_winner.rename(columns={
    #'winner_id': 'player1_id', 'loser_id': 'player2_id',
    'winner_seed': 'player1_seed', 'loser_seed': 'player2_seed',
    #'winner_rank_points': 'player1_rank_points', 'loser_rank_points': 'player2_rank_points',
    'winner_rank': 'player1_rank', 'loser_rank': 'player2_rank',
    #'w_1stIn': 'player1_1stIn', 'w_ace': 'player1_ace',
    'winner_ioc': 'player1_ioc', 'surface': 'surface',
    'winner_age': 'player1_age', 'loser_age': 'player2_age',
    'tourney_level': 'tourney_level',
    #'w_bpFaced': 'player1_bpFaced', 'l_bpSaved': 'player2_bpSaved',
    #'#w_2ndWon': 'player1_2ndWon', 'w_1stWon': 'player1_1stWon',
    'winner_ht': 'player1_ht', 'loser_ht': 'player2_ht'
})

df_loser = df_loser.rename(columns={
    #'winner_id': 'player2_id', 'loser_id': 'player1_id',
    'winner_seed': 'player2_seed', 'loser_seed': 'player1_seed',
    #'winner_rank_points': 'player2_rank_points', 'loser_rank_points': 'player1_rank_points',
    'winner_rank': 'player2_rank', 'loser_rank': 'player1_rank',
    #'w_1stIn': 'player2_1stIn', 'w_ace': 'player2_ace',
    'winner_ioc': 'player2_ioc', 'surface': 'surface',
    'winner_age': 'player2_age', 'loser_age': 'player1_age',
    'tourney_level': 'tourney_level',
    #'w_bpFaced': 'player2_bpFaced', 'l_bpSaved': 'player1_bpSaved',
    #'w_2ndWon': 'player2_2ndWon', 'w_1stWon': 'player2_1stWon',
    'winner_ht': 'player2_ht', 'loser_ht': 'player1_ht'
})


df_winner = df_winner.dropna(thresh=int(0.9 * df_winner.shape[1]))
df_loser = df_loser.dropna(thresh=int(0.9 * df_loser.shape[1]))


# --------------------------
# Combine Winner and Loser into one dataset
# --------------------------

df_balanced = pd.concat([df_winner, df_loser], axis=0).reset_index(drop=True)

# print(df_balanced['target'].value_counts())
df_balanced = df_balanced.drop(columns=[col for col in ['player1_id', 'player2_id'] if col in df_balanced.columns])

for column in df_balanced.columns:
    if df_balanced[column].isnull().sum() > 0:
        if df_balanced[column].dtype == 'object':
            df_balanced[column] = df_balanced[column].fillna(df_balanced[column].mode()[0])
        else:
            df_balanced[column] = df_balanced[column].fillna(df_balanced[column].median())

df_balanced = df_balanced.drop(columns=[col for col in ['player1_id', 'player2_id'] if col in df_balanced.columns])

print(f"Target distribution:\n{df_balanced['target'].value_counts()}")


# --------------------------
# Prepare Features and Labels
# --------------------------
X = df_balanced.drop(columns=['target'])
y = df_balanced['target']

# --------------------------
# Train/Test Split
# --------------------------
X_train, X_test, y_train, y_test = train_test_split(
    X, y, test_size=0.2, random_state=42, stratify=y
)

# --------------------------
# Standardize Features
# --------------------------
scaler = StandardScaler()
X_train = scaler.fit_transform(X_train)
X_test = scaler.transform(X_test)
X_scaled = scaler.fit_transform(X)

# --------------------------
# PCA - Dimensionality Reduction Visualization
# --------------------------

# This is for 1D PCA
    # finds directions where data varies the most 
    # purpose: show similarities between groups of samples in data set
pca = PCA()
X_pca = pca.fit_transform(X_scaled)

# plt.figure(figsize=(10, 6))
# plt.plot(np.cumsum(pca.explained_variance_ratio_), marker='o')
# plt.xlabel("Number of Components")
# plt.ylabel("Total Explained Variance")
# plt.title("PCA")
# plt.grid(True)
# plt.show()

# This is for PCA 2D model
    # each point represents 1 match
    # PCA 1 = most important direction of variance
    # PCA 2 = second-most important
    # 1 - match win, 0 - match loss
pca_2 = PCA(n_components=2)
X_pca_2d = pca_2.fit_transform(X_scaled)
# plt.figure(figsize=(8, 5))
# sns.scatterplot(x=X_pca_2d[:, 0], y=X_pca_2d[:, 1], hue=y, alpha=0.6)
# plt.title("PCA -2D Projection")
# plt.xlabel("Principal Component 1")
# plt.ylabel("Principal Component 2")
# plt.show()

#showing KNN visually
knn_2d = KNeighborsClassifier(n_neighbors=7)
knn_2d.fit(X_pca_2d, y)

#creates a mesh grid of evenly spaced points acrossed the 2d space using steps of 0.1
x_min, x_max = X_pca_2d[:, 0].min() - 1, X_pca_2d[:, 0].max() + 1
y_min, y_max = X_pca_2d[:, 1].min() - 1, X_pca_2d[:, 1].max() + 1

#xx and yy are 2d arrays from the meshgrid
xx, yy = np.meshgrid(np.arange(x_min, x_max, 0.1),
                     np.arange(y_min, y_max, 0.1))

#predict for each point in the mesh grid
#raveling flattens xx and yy into 1d arrays of all the x or y coordinates in the grid
#z tells you the value predicted at each (x,y) spot (either 1 or 0)
Z = knn_2d.predict(np.c_[xx.ravel(), yy.ravel()])
Z = Z.reshape(xx.shape)


plt.figure(figsize=(10, 6))
plt.contourf(xx, yy, Z, alpha=0.3, cmap='coolwarm')
sns.scatterplot(x=X_pca_2d[:, 0], y=X_pca_2d[:, 1], hue=y, palette='coolwarm', alpha=0.7)
plt.title('k-NN Decision Boundary (PCA 2D)')
plt.xlabel('Principal Component 1')
plt.ylabel('Principal Component 2')
plt.legend(title='Match Outcome', labels=["lose (0)", "win (1)"])
plt.grid(True)
plt.show()

# --------------------------
# Models
# --------------------------
models = {
    "Decision Tree": DecisionTreeClassifier(),
<<<<<<< HEAD
    "k-NN (k=6)": KNeighborsClassifier(n_neighbors=6),
    "Random Forest": RandomForestClassifier(n_estimators=100, random_state=42),
    "k-NN (k=6)": KNeighborsClassifier(n_neighbors=7)
=======
    "k-NN (k=7)": KNeighborsClassifier(n_neighbors=7)
>>>>>>> 278ee3ae
}


for name, model in models.items():
    model.fit(X_train, y_train)
    y_pred = model.predict(X_test)
    # cross validation on 10 folds
    # tests strongness of model
    # had to scale X because the number of iterations was being surpassed causing an error
    scores = cross_val_score(model, X_scaled, y, cv=10, scoring='accuracy')

    print("-" * 50)
    print(f"{name} Results:")
    print(f"Accuracy: {accuracy_score(y_test, y_pred):.4f}")
    print(f"Precision: {precision_score(y_test, y_pred):.4f}")
    print(f"Recall: {recall_score(y_test, y_pred):.4f}")
    print(f"F1 Score: {f1_score(y_test, y_pred):.4f}")
    print("-" * 50)
    
    # added cross validation
    print(f"{name} Cross-Validation:")
    print(f"Mean Accuracy: {scores.mean():.4f}")
    print(f"Standard Deviation: {scores.std():.4f}")
    print("-" * 50)

    
    # added visual confusion matrix
    cm = confusion_matrix(y_test, y_pred)
    plt.figure(figsize=(6, 4))
    sns.heatmap(cm, annot=True, fmt="d", cmap="GnBu", xticklabels=["Lose", "Win"], yticklabels=["Lose", "Win"])
    plt.title(f"Confusion Matrix for {name}")
    plt.xlabel("Predicted")
    plt.ylabel("Actual")
    plt.show()<|MERGE_RESOLUTION|>--- conflicted
+++ resolved
@@ -75,28 +75,20 @@
 df_winner = df_winner.rename(columns={
     #'winner_id': 'player1_id', 'loser_id': 'player2_id',
     'winner_seed': 'player1_seed', 'loser_seed': 'player2_seed',
-    #'winner_rank_points': 'player1_rank_points', 'loser_rank_points': 'player2_rank_points',
     'winner_rank': 'player1_rank', 'loser_rank': 'player2_rank',
-    #'w_1stIn': 'player1_1stIn', 'w_ace': 'player1_ace',
     'winner_ioc': 'player1_ioc', 'surface': 'surface',
     'winner_age': 'player1_age', 'loser_age': 'player2_age',
     'tourney_level': 'tourney_level',
-    #'w_bpFaced': 'player1_bpFaced', 'l_bpSaved': 'player2_bpSaved',
-    #'#w_2ndWon': 'player1_2ndWon', 'w_1stWon': 'player1_1stWon',
     'winner_ht': 'player1_ht', 'loser_ht': 'player2_ht'
 })
 
 df_loser = df_loser.rename(columns={
     #'winner_id': 'player2_id', 'loser_id': 'player1_id',
     'winner_seed': 'player2_seed', 'loser_seed': 'player1_seed',
-    #'winner_rank_points': 'player2_rank_points', 'loser_rank_points': 'player1_rank_points',
     'winner_rank': 'player2_rank', 'loser_rank': 'player1_rank',
-    #'w_1stIn': 'player2_1stIn', 'w_ace': 'player2_ace',
     'winner_ioc': 'player2_ioc', 'surface': 'surface',
     'winner_age': 'player2_age', 'loser_age': 'player1_age',
     'tourney_level': 'tourney_level',
-    #'w_bpFaced': 'player2_bpFaced', 'l_bpSaved': 'player1_bpSaved',
-    #'w_2ndWon': 'player2_2ndWon', 'w_1stWon': 'player2_1stWon',
     'winner_ht': 'player2_ht', 'loser_ht': 'player1_ht'
 })
 
@@ -213,13 +205,8 @@
 # --------------------------
 models = {
     "Decision Tree": DecisionTreeClassifier(),
-<<<<<<< HEAD
-    "k-NN (k=6)": KNeighborsClassifier(n_neighbors=6),
     "Random Forest": RandomForestClassifier(n_estimators=100, random_state=42),
-    "k-NN (k=6)": KNeighborsClassifier(n_neighbors=7)
-=======
     "k-NN (k=7)": KNeighborsClassifier(n_neighbors=7)
->>>>>>> 278ee3ae
 }
 
 
